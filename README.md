# ember-lifeline

[![Build Status](https://travis-ci.org/ember-lifeline/ember-lifeline.svg?branch=master)](https://travis-ci.org/ember-lifeline/ember-lifeline)
[![Ember Observer Score](https://emberobserver.com/badges/ember-lifeline.svg)](https://emberobserver.com/addons/ember-lifeline)
[![npm version](https://badge.fury.io/js/ember-lifeline.svg)](https://badge.fury.io/js/ember-lifeline)
[![Monthly Downloads from NPM](https://img.shields.io/npm/dm/ember-lifeline.svg?style=flat-square)](https://www.npmjs.com/package/ember-lifeline)
[![Code Style: prettier](https://img.shields.io/badge/code_style-prettier-ff69b4.svg?style=flat-square)](#badge)

Ember applications have long life-cycles. A user may navigate to several pages
and use many different features before they leave the application. This
makes JavaScript and Ember development unlike Rails development, where the
lifecycle of a request is short and the environment disposed of after
each request. It makes Ember development much more like iOS or video game
development than traditional server-side web development.

It is good to note that this isn't something inherent to just Ember. Any
single-page app framework or solution (Angular, React, Vue, Backbone...)
must deal with this lifecycle of objects, and specifically with how async
tasks can be entangled with a lifecycle.

There is a fantastic Ember addon, [ember-concurrency](http://ember-concurrency.com/)
that solves these problems in a very exciting and simple way. It is largely
inspired by [RxJS](http://reactivex.io/) and the Observable pattern, both of
which concern themselves with creating life-cycle-free
async that, in practice, tend to be hard for developers to learn.

This addon introduces several functional utility methods to help manage async, object
lifecycles, and the Ember runloop. These tools should provide a simple developer
experience that allows engineers to focus on the business domain, and think less
about the weird parts of working in a long-lived app.

## Installation

    ember install ember-lifeline

## Usage

Ember Lifeline supports a functional API that enables entanglement - _the association of async behavior to object instances_. This allows you to write async code in your classes that can be automatically cleaned up for you when the object is destroyed.

The API is divided into two main parts:

- Run loop entanglement
- DOM event handler entanglement

Additionally, lifeline exposes a primative, `disposables`, that allows you to entangle functionality of your choosing.

:warning: When importing and using lifeline's functions, it's imperative that you additionally import and call `runDisposables` during your object's `destroy` method. This ensures lifeline will correctly dispose of any remaining async work.

```js
import Component from '@ember/component';
import { runTask, runDisposables } from 'ember-lifeline';

export default Component.extend({
  // use `runTask` method somewhere in this component

  willDestroy() {
    this._super(...arguments);

    runDisposables(this); // ensure that lifeline will clean up any remaining async work
  },
});
```

Lifeline provides [mixins](#mixins) that conveniently implement `destroy`, correctly calling `runDisposables`.

Lifeline also exposes a QUnit test helper to ensure you've correctly implemented `runDisposables` within your objects. Please see the [Testing](#testing) section below.

### Run loop entanglement via `*Task` functions

### `runTask`

**tl;dr Call `runTask(obj, fn, timeout)` on any object to schedule work.**

Use `runTask` where you might use `setTimeout`, `setInterval`, or
`Ember.run.later`.

`runTask` will handle three common issues with the above APIs.

First, _`setTimeout` and `setInterval` do not use the runloop_. Ember uses
a [work queuing mechanism called the runloop ](https://guides.emberjs.com/v2.5.0/applications/run-loop/).
In order for the queues to flush without autoruns (a feature that helps devs
be lazy in development but is disabled in tests and harms performance), a
runloop must be added around a callstack. For example:

```js
import Component from '@ember/component';
import { run } from '@ember/runloop';

export default Component.extend({
  init() {
    this._super(...arguments);

    window.setTimeout(() => {
      run(() => {
        this.set('date', new Date());
      });
    }, 500);
  },
});
```

There are [several ways to add runloops in the Ember API docs](http://emberjs.com/api/classes/Ember.run.html),
but regardless it is less than ideal to need to remember and reason about this.
Often `Ember.run.later` is used instead of `setTimeout`, for this reason. However
that still has issues.

Second, _none of `setTimeout`, `setInterval` or `Ember.run.later` bind the
timeout to the lifecycle of the context object_. If the example above is
re-written to use `Ember.run.later`...

```js
import Component from '@ember/component';
import { run } from '@ember/runloop';

export default Component.extend({
  init() {
    this._super(...arguments);

    run.later(() => {
      this.set('date', new Date());
    }, 500);
  },
});
```

**We're still making a dangerous assumption that this component instance
still exists 500ms from now**. In practice, especially with tests, objects
scheduling timers may be destroyed by the time the timer fires. This causes
a number of unexpected errors. To fix this, the codebase is littered
with checks for `isDestroyed` state on objects retained after destruction:

```js
import Component from '@ember/component';
import { run } from '@ember/runloop';

export default Component.extend({
  init() {
    this._super(...arguments);

    run.later(() => {
      // First, check if this object is even valid
      if (this.isDestroyed) {
        return;
      }
      this.set('date', new Date());
    }, 500);
  },
});
```

The code above is correct, but again, less than simple to write.
Instead, always use `runTask`. `runTask` entangles a timer with the
lifecycle of the object scheduling the work. When the object is destroyed,
the task is also cancelled.

Using `runTask`, the above can be written as:

```js
import Component from '@ember/component';
import { runTask, runDisposables } from 'ember-lifeline';

export default Component.extend({
  init() {
    this._super(...arguments);
<<<<<<< HEAD

=======
>>>>>>> 72cfd7b8
    runTask(
      this,
      () => {
        this.set('date', new Date());
      },
      500
    );
  },

  willDestroy() {
    this._super(...arguments);

    runDisposables(this);
  },
});
```

Once you've ensured your object calls `runDisposables` in its `destroy` method, there's no need to worry about cancellation or the `isDestroyed` status of the object itself.

### `scheduleTask`

**tl;dr Call `scheduleTask(obj, queueName, fnOrMethodName, args*)` on any object to schedule work on the run loop.**

Use `scheduleTask` where you might use `Ember.run.schedule`.

Like `runTask`, `scheduleTask` avoids common pitfalls of deferred work.

_`Ember.run.schedule` does not bind the scheduled work to the lifecycle of the context object_.

```js
import Component from '@ember/component';
import { run } from '@ember/runloop';

export default Component.extend({
  init() {
    this._super(...arguments);

    run.schedule('actions', this, () => {
      this.set('date', new Date());
    });
  },
});
```

There's a chance that objects scheduling work may be destroyed by the time the
queue is flushed. Leaving behavior to chance invites flakiness. This manifests
as a number of unexpected errors. Fixing this issue requires checks for
`isDestroyed` state on objects retained after destruction:

```js
import Component from '@ember/component';
import { run } from '@ember/runloop';

export default Component.extend({
  init() {
    this._super(...arguments);

    run.schedule('actions', this, () => {
      // First, check if this object is even valid
      if (this.isDestroyed) {
        return;
      }
      this.set('date', new Date());
    });
  },
});
```

The code above is correct, but less than ideal. Instead, always use
`scheduleTask`. `scheduleTask` entangles a scheduled task with the lifecycle of
the object scheduling the work. When the object is destroyed, the task is also
cancelled.

Using `scheduleTask`, the above can be written as:

```js
import Component from '@ember/component';
import { scheduleTask, runDisposables } from 'ember-lifeline';

export default Component.extend({
  init() {
    this._super(...arguments);

    scheduleTask(this, 'actions', () => {
      this.set('date', new Date());
    });
  },

  willDestroy() {
    this._super(...arguments);

    runDisposables(this);
  },
});
```

#### A word about the `afterRender` queue

Scheduling work on the `afterRender` queue has well known, negative performance implications.
Therefore, _`scheduleTask` is prohibited from scheduling work on the `afterRender` queue._

### `debounceTask`

**tl;dr Call `debounceTask(obj, methodName, args*, wait, immediate)` on any object to debounce work.**

Debouncing is a common async pattern often used to manage user input. When a
task is debounced with a timeout of 100ms, it first schedules the work for
100ms later. Then if the same task is debounced again with (again) a timeout
of 100ms, the first timer is cancelled and a new one made for 100ms after
the second debounce request. If no request to debounce that task is made
for 100ms, the task executes.

Here is a good blog post about debounce and throttle patterns:
[jQuery throttle / debounce: Sometimes, less is more!](http://benalman.com/projects/jquery-throttle-debounce-plugin/)

Debouncing is a pattern for managing scheduled work over time, and so it
falls prey to some of the same faults as `setTimeout`. Again Ember provides
`Ember.run.debounce` to handle the runloop aspect, but does not provide
a simple solution for cancelling work when the object is destroyed.

Enter `debounceTask`. For example, no matter how quickly you click on this
component, it will only report the time if you have stopped clicking
for 500ms:

```js
import Component from '@ember/component';
import { debounceTask, runDisposables } from 'ember-lifeline';

export default Component.extend({
  click() {
    debounceTask(this, 'reportTime', 500);
  },

  reportTime() {
    this.set('time', new Date());
  },

  willDestroy() {
    this._super(...arguments);

    runDisposables(this);
  },
});
```

However if the component is destroyed, any pending debounce task will be
cancelled.

### `throttleTask`

**tl;dr Call `throttleTask(obj, methodName, args*, spacing, immediate)` on any object to throttle work.**

When a task is throttled, it is executed immediately. For the length of the
timeout, additional throttle calls are ignored. Again, like debounce, throttle
falls prey to many issues shared by `setTimeout`, though fewer since the
work itself is always run immediately. Regardless even just for
consistency the API of `throttleTask` is presented:

```js
import Component from '@ember/component';
import { throttleTask, runDisposables } from 'ember-lifeline';

export default Component.extend({
  click() {
    throttleTask(this, 'reportTime', 500);
  },

  reportTime() {
    this.set('time', new Date());
  },

  willDestroy() {
    this._super(...arguments);

    runDisposables(this);
  },
});
```

In this example, the first click will update `time`, but clicks after that
for 500ms will be disregarded. Then, the next click will fire and start
a timeout window of its own.

Often it is desired to pass additional arguments to the throttle task. We
also need to reference the same function in order for throttling to work. In
order to achieve this it is recommended to make use of instance variables. This
enables the throttle function to use the arguments in the state they are in
at the time the task is executed:

```js
import Component from '@ember/component';
import { throttleTask, runDisposables } from 'ember-lifeline';

export default Component.extend({
  click(evt) {
    this._evt = evt;
    throttleTask(this, 'updateClickedEl', 500);
  },

  updateClickedEl() {
    this.set('lastClickedEl', this._evt.target);
    this._evt = null;
  },

  willDestroy() {
    this._super(...arguments);

    runDisposables(this);
  },
});
```

### `pollTask`

**tl;dr call `pollTask(obj, fn [, token])` on any object to setup polling.**

Use `pollTask` where you might reach for recursive `runTask(obj, fn, ms)`, `Ember.run.later`, `setTimeout`, and/or `setInterval`.

When using recursive `runTask` or `run.later` invocations causes tests to pause forever. This is due to the fact
that the Ember testing helpers automatically wait for all scheduled tasks in the run loop to finish before
resuming execution in the normal test context.

And as a reminder, _`setInterval` should never be used_. Say you `setInterval(fn, 20);`.
Regardless of how long `fn` takes, a new call will be scheduled every
20ms. For example if `fn` took 80ms to run (not uncommon), then _four_
new `fn` calls would be in the browser's event queue waiting to fire
immediately. This causes memory issues (the queue may never flush)
and performance problems. Instead, you should be scheduling new work
_after_ the previous work was done. For example:

```js
import Component from '@ember/component';
import { runTask, runDisposables } from 'ember-lifeline';

export default Component.extend({
  init() {
    this._super(...arguments);

    this.updateTime();
  },

  updateTime() {
    this.set('date', new Date());

    runTask(this, () => this.updateTime(), 20);
  },

  willDestroy() {
    this._super(...arguments);

    runDisposables(this);
  },
});
```

In this way the true delay between setting `date` is `20ms + time the rendering took`.

However, more work is still needed since when used in an acceptance test, the
snippet above will cause the test to never complete.

To avoid this testing "freezing" behavior, we would need to update the component
to have different behavior when testing than when running in normal development /
production. Typically, this is done something like:

```js
import Ember from 'ember';
import Component from '@ember/component';
import { runTask, runDisposables } from 'ember-lifeline';

export default Component.extend({
  init() {
    this._super(...arguments);

    this.updateTime();
  },

  updateTime() {
    this.set('date', new Date());

    if (!Ember.testing) {
      runTask(this, () => this.updateTime(), 20);
    }
  },

  willDestroy() {
    this._super(...arguments);

    runDisposables(this);
  },
});
```

Unfortunately, this makes it very difficult to actually test that the
polling is happening, and often times the polling behavior is itself
either fundamental to the objects purpose or difficult enough to warrant
its own tests.

This is where `pollTask` really shines. You could rewrite the above example to use `pollTask`
like this:

```js
import Component from '@ember/component';
import { inject } from '@ember/service';
import { runTask, pollTask, runDisposables } from 'ember-lifeline';

export default Component.extend({
  time: inject(),

  init() {
    this._super(...arguments);

    // you can optionally provide a user defined token as a third argument
    this._pollToken = pollTask(this, 'updateTime');
  },

  updateTime(next) {
    let time = this.get('time');

    this.set('date', time.now());

    runTask(this, next, 20);
  },

  willDestroy() {
    this._super(...arguments);

    runDisposables(this);
  },
});
```

In development and production, the `updateTime` method is executed initially during the components
`init` and then recursively called every 20ms after its processing finishes. When the component is
destroyed (e.g. no longer rendered on screen) any pending timers from `runTask` or `debounceTask`
calls are properly canceled (as usual with those methods).

If you want to stop polling at any time, you will need to call `cancelPoll`
instead of `runTask(this, next, delay)` - `cancelPoll` cleans up internal data
associated with the poll, avoiding a memory leak. You can also call `cancelPoll`
from outside the poll loop.

In testing, the `updateTime` method would execute initially during the components instantiation (just like
in development and production environments), but would not automatically start polling. This allows
tests that are not related to the polling behavior to continue uninterrupted. To test the actual polling
functionality, use the provided `pollTaskFor` helper:

```js
import moduleForComponent from 'ember-qunit';
import wait from 'ember-test-helpers/wait';
import { pollTaskFor } from 'ember-lifeline';
import Service from '@ember/service';

let fakeNow;
moduleForComponent('updating-time', {
  integration: true,

  beforeEach() {
    this.register(
      'service:time',
      Service.extend({
        now() {
          return fakeNow;
        },
      })
    );
  },
});

test('updating-time updates', function(assert) {
  fakeNow = new Date(2016);

  this.render(hbs`
    {{#updating-time as |time|}}
      {{time}}
    {{/updating-time}}
  `);

  assert.equal(
    this.$()
      .text()
      .trim(),
    fakeNow
  );

  return wait()
    .then(() => {
      fakeNow = new Date(2017);
      // you can optionally provide a user defined token
      pollTaskFor(this._pollToken);

      return wait();
    })
    .then(() => {
      assert.equal(
        this.$()
          .text()
          .trim(),
        fakeNow
      );
    });
});
```

Note: If nothing has been queued for the given token, calling `pollTaskFor(token)` will trigger an error.

### `registerDisposable`

**tl;dr call `registerDisposable(obj, fn)` on any object to register a function you want to run when the object is destroying.**

Use `registerDisposable` as a replacement for explictly disposing of any externally managed resources. A disposable is a function that disposes of resources that are outside of Ember's lifecyle. This essentially means you can register a function that you want to run to automatically tear down any resources when the Ember object is destroyed.

Example:

It's common to see code written to explicitly unbind event handlers from external libraries.

```js
// app/components/foo-bar.js
import Component from '@ember/component';
import { run } from '@ember/runloop';
import DOMish from 'some-external-library';

export default Component.extend({
  init() {
    this._super(...arguments);

    this.DOMish = new DOMish();

    this.bindEvents();
  },

  destroy() {
    this._super(...arguments);

    this.unbindEvents();
  },

  bindEvents() {
    this.DOMish.on('foo', run.bind(this.respondToDomEvent));
  },

  unbindEvents() {
    this.DOMish.off('foo');
  }

  respondToDOMEvent() {
    // do something
  }
});
```

This not only adds verbosity to code, but also requires that you symetrically tear down any bindings you setup. By utilizing the `registerDisposable` API, `ember-lifeline` will ensure your registered disposable function will run when the object is destroyed, provided that you call `runDisposables` during your objects destruction.

```js
// app/components/foo-bar.js
import Component from '@ember/component';
import { run } from '@ember/runloop';
import { registerDisposable, runDisposables } from 'ember-lifeline';
import DOMish from 'some-external-library';

export default Component.extend({
  init() {
    this._super(...arguments);

    this.DOMish = new DOMish();

    this.bindEvents();
  },

  willDestroy() {
    this._super(...arguments);

    runDisposables(this);
  }

  bindEvents() {
    let onFoo = run.bind(this.respondToDomEvent);

    this.DOMish.on('foo', onFoo);

    registerDisposable(this, () => this.DOMish.off('foo', onFoo));
  },

  respondToDOMEvent() {
    // do something
  }
});
```

### DOM event handler entanglement

### `addEventListener`

**tl;dr call `addEventListener(obj, element, eventName, fn, options)` on a
component or route to add a DOM event listener that will be automatically
removed when the component is un-rendered.**

Event listeners pose similar but different challenges. They likewise must have a
runloop added around their callback, and are entangled with an object's lifecycle, in
this case to the detachment of that component from the DOM
(`willDestroyElement`). For example this is an idiomatic and correct way to add
an event listener to the window in Ember:

```js
import Component from '@ember/component';
import { run } from '@ember/runloop';

export default Component.extend({
  didInsertElement() {
    this._super(...arguments);
<<<<<<< HEAD

    this.listener = e => {
=======
    $(window).on(`scroll.${this.elementId}`, e => {
>>>>>>> 72cfd7b8
      run(() => {
        this.set('windowScrollOffset', e.clientY);
      });
    };

    window.addEventListener(`scroll.${this.elementId}`, this.listener);
  },
  willDestroyElement() {
    window.removeEventListener(`scroll.${this.elementId}`, this.listener);

    this._super(...arguments);
  },
});
```

This verbosity, and the need to do so many things right by hand, is very
unfortunate. With `addEventListener` the above example can be re-written as:

```js
import Component from '@ember/component';
import { addEventListener } from 'ember-lifeline';

export default Component.extend({
  didInsertElement() {
    this._super(...arguments);
<<<<<<< HEAD

=======
>>>>>>> 72cfd7b8
    addEventListener(this, window, 'scroll', e => {
      this.set('windowScrollOffset', e.clientY);
    });
  },

  destroy() {
    runDisposables(this);

    this._super(...arguments);
  },
});
```

`addEventListener` will provide the runloop and remove the
listener when `destroy` is called, provided `runDisposables` is called.
`addEventListener` provides several ways to specify an element:

```js
// Attach to an element inside this component
addEventListener(this, '.someClass', 'scroll', fn);

// Attach to the component's element itself
addEventListener(this, 'scroll', fn);

// Attach to a DOM node
addEventListener(this, document.body, 'click', fn);

// Attach to window
addEventListener(this, window, 'scroll', fn);
```

### `removeEventListener`

**tl;dr call `removeEventListener(obj, element, eventName, fn, options)` on a
component or route to actively remove a DOM event listener previously added by a
call to `addEventListener`.**

Although any listener added by a call to `addEventListener` will be teared down when the route or component is being
destroyed, there might be cases where you want to actively remove an existing event listener even during the active
lifecycle, for example when temporarily dealing with high volume events like `scroll` or `mousemove`.

Be sure to pass the identical arguments used when calling `addEventListener`!

### Mixins

Ember lifeline also provides mixins, which extend the object's methods to include lifeline's functions.

To use any of the above mentioned functions in your component, route or service, simply import and apply one or all of these mixins to your class:

- `ContextBoundTasksMixin` for using any of the \*Task methods
- `ContextBoundEventListenersMixin` for using addEventListener
- `DisposableMixin` for using registerDisposable and runDisposable

### Testing

Lifeline's entire purpose is to help ensure you've entangled and ultimately disposed of any outstanding async work in your applications. To help ensure this has occurred, and that you don't have any remaining queued async work, a test helper is provided which will assert that all async is disposed of.

To use the helper using the new ember-qunit module syntax:

```js
// test-helper.js
import { module, test } from 'qunit';
import { setupTest } from 'ember-qunit';
import setupLifelineValidation from 'ember-lifeline/test-support';

module('module', function(hooks) {
  setupLifelineValidation(hooks); // should be called before other setup functions
  setupTest(hooks);
  setupRenderingTest(hooks);

  test('test', function(assert) {
    ...
  })
})
```

If a failure occurs, lifeline will output an array containing the module names that were the cause of the async leakage.

## Credit

This addon was developed internally at Twitch, written originally by [@mixonic](https://github.com/mixonic) and [@rwjblue](https://github.com/rwjblue).

The name `ember-lifeline` was suggested by [@nathanhammod](https://github.com/nathanhammond).<|MERGE_RESOLUTION|>--- conflicted
+++ resolved
@@ -162,10 +162,7 @@
 export default Component.extend({
   init() {
     this._super(...arguments);
-<<<<<<< HEAD
-
-=======
->>>>>>> 72cfd7b8
+
     runTask(
       this,
       () => {
@@ -675,12 +672,8 @@
 export default Component.extend({
   didInsertElement() {
     this._super(...arguments);
-<<<<<<< HEAD
 
     this.listener = e => {
-=======
-    $(window).on(`scroll.${this.elementId}`, e => {
->>>>>>> 72cfd7b8
       run(() => {
         this.set('windowScrollOffset', e.clientY);
       });
@@ -706,10 +699,7 @@
 export default Component.extend({
   didInsertElement() {
     this._super(...arguments);
-<<<<<<< HEAD
-
-=======
->>>>>>> 72cfd7b8
+
     addEventListener(this, window, 'scroll', e => {
       this.set('windowScrollOffset', e.clientY);
     });
